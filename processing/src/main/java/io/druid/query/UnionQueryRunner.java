/*
 * Druid - a distributed column store.
 *
 * This program is free software; you can redistribute it and/or
 * modify it under the terms of the GNU General Public License
 * as published by the Free Software Foundation; either version 2
 * of the License, or (at your option) any later version.
 *
 * This program is distributed in the hope that it will be useful,
 * but WITHOUT ANY WARRANTY; without even the implied warranty of
 * MERCHANTABILITY or FITNESS FOR A PARTICULAR PURPOSE.  See the
 * GNU General Public License for more details.
 *
 * You should have received a copy of the GNU General Public License
 * along with this program; if not, write to the Free Software
 * Foundation, Inc., 51 Franklin Street, Fifth Floor, Boston, MA  02110-1301, USA.
 *
 * This file Copyright (C) 2014 N3TWORK, Inc. and contributed to the Druid project
 * under the Druid Corporate Contributor License Agreement.
 */

package io.druid.query;

import com.google.common.base.Function;
import com.google.common.collect.Iterables;
import com.metamx.common.guava.Sequence;
import com.metamx.common.guava.Sequences;
import java.util.Map;

public class UnionQueryRunner<T> implements QueryRunner<T>
{
  private final Iterable<QueryRunner> baseRunners;
  private final QueryToolChest<T, Query<T>> toolChest;

  public UnionQueryRunner(
      Iterable<QueryRunner> baseRunners,
      QueryToolChest<T, Query<T>> toolChest
  )
  {
    this.baseRunners = baseRunners;
    this.toolChest = toolChest;
  }

  @Override
  public Sequence<T> run(final Query<T> query, final Map<String, Object> responseContext)
  {
      return toolChest.mergeSequencesUnordered(
          Sequences.simple(
              Iterables.transform(
                  baseRunners,
                  new Function<QueryRunner, Sequence<T>>()
                  {
                    @Override
                    public Sequence<T> apply(QueryRunner singleRunner)
                    {
<<<<<<< HEAD
                      return singleRunner.run(
                          query,
                          context
                      );
                    }
                  }
              )
          )
      );
=======
                      return baseRunner.run(
                          query.withDataSource(singleSource),
                          responseContext
                      );
                    }
                  }
              )
          )
      );
    } else {
      return baseRunner.run(query, responseContext);
    }
>>>>>>> 89afd831
  }

}<|MERGE_RESOLUTION|>--- conflicted
+++ resolved
@@ -25,6 +25,7 @@
 import com.google.common.collect.Iterables;
 import com.metamx.common.guava.Sequence;
 import com.metamx.common.guava.Sequences;
+
 import java.util.Map;
 
 public class UnionQueryRunner<T> implements QueryRunner<T>
@@ -44,6 +45,9 @@
   @Override
   public Sequence<T> run(final Query<T> query, final Map<String, Object> responseContext)
   {
+    if (Iterables.size(baseRunners) == 1) {
+      return Iterables.getOnlyElement(baseRunners).run(query, responseContext);
+    } else {
       return toolChest.mergeSequencesUnordered(
           Sequences.simple(
               Iterables.transform(
@@ -53,19 +57,8 @@
                     @Override
                     public Sequence<T> apply(QueryRunner singleRunner)
                     {
-<<<<<<< HEAD
                       return singleRunner.run(
                           query,
-                          context
-                      );
-                    }
-                  }
-              )
-          )
-      );
-=======
-                      return baseRunner.run(
-                          query.withDataSource(singleSource),
                           responseContext
                       );
                     }
@@ -73,10 +66,7 @@
               )
           )
       );
-    } else {
-      return baseRunner.run(query, responseContext);
     }
->>>>>>> 89afd831
   }
 
 }