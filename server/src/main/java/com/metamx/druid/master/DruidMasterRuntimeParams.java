--- conflicted
+++ resolved
@@ -49,7 +49,6 @@
   private final MasterSegmentSettings masterSegmentSettings;
   private final MasterStats stats;
   private final DateTime balancerReferenceTimestamp;
-  private final boolean emitStats;
   private final BalancerStrategyFactory strategyFactory;
 
   public DruidMasterRuntimeParams(
@@ -64,16 +63,8 @@
       ServiceEmitter emitter,
       MasterSegmentSettings masterSegmentSettings,
       MasterStats stats,
-<<<<<<< HEAD
-      long mergeBytesLimit,
-      int mergeSegmentsLimit,
-      int maxSegmentsToMove,
       DateTime balancerReferenceTimestamp,
-      boolean emitBalancingCostParams,
       BalancerStrategyFactory strategyFactory
-=======
-      DateTime balancerReferenceTimestamp
->>>>>>> 3e8406a2
   )
   {
     this.startTime = startTime;
@@ -88,13 +79,7 @@
     this.masterSegmentSettings = masterSegmentSettings;
     this.stats = stats;
     this.balancerReferenceTimestamp = balancerReferenceTimestamp;
-    this.emitStats = emitBalancingCostParams;
     this.strategyFactory = strategyFactory;
-  }
-
-  public boolean getEmitStats()
-  {
-    return emitStats;
   }
 
   public long getStartTime()
@@ -186,16 +171,8 @@
         emitter,
         masterSegmentSettings,
         stats,
-<<<<<<< HEAD
-        mergeBytesLimit,
-        mergeSegmentsLimit,
-        maxSegmentsToMove,
         balancerReferenceTimestamp,
-        emitStats,
         strategyFactory
-=======
-        balancerReferenceTimestamp
->>>>>>> 3e8406a2
     );
   }
 
@@ -246,16 +223,8 @@
         ServiceEmitter emitter,
         MasterSegmentSettings masterSegmentSettings,
         MasterStats stats,
-<<<<<<< HEAD
-        long mergeBytesLimit,
-        int mergeSegmentsLimit,
-        int maxSegmentsToMove,
         DateTime balancerReferenceTimestamp,
-        boolean emitBalancingCostParams,
         BalancerStrategyFactory strategyFactory
-=======
-        DateTime balancerReferenceTimestamp
->>>>>>> 3e8406a2
     )
     {
       this.startTime = startTime;
@@ -288,16 +257,8 @@
           emitter,
           masterSegmentSettings,
           stats,
-<<<<<<< HEAD
-          mergeBytesLimit,
-          mergeSegmentsLimit,
-          maxSegmentsToMove,
           balancerReferenceTimestamp,
-          emitBalancingCostParams,
           strategyFactory
-=======
-          balancerReferenceTimestamp
->>>>>>> 3e8406a2
       );
     }
 
