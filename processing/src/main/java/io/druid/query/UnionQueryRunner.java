--- conflicted
+++ resolved
@@ -23,15 +23,9 @@
 
 import com.google.common.base.Function;
 import com.google.common.collect.Iterables;
-import com.google.common.collect.Lists;
 import com.metamx.common.guava.Sequence;
 import com.metamx.common.guava.Sequences;
-
-import java.util.List;
-<<<<<<< HEAD
-=======
 import java.util.Map;
->>>>>>> 0b45942c
 
 public class UnionQueryRunner<T> implements QueryRunner<T>
 {
@@ -59,18 +53,8 @@
                     @Override
                     public Sequence<T> apply(QueryRunner singleRunner)
                     {
-<<<<<<< HEAD
                       return singleRunner.run(
-                          query
-                      );
-                    }
-                  }
-              )
-          )
-      );
-=======
-                      return baseRunner.run(
-                          query.withDataSource(singleSource),
+                          query,
                           context
                       );
                     }
@@ -78,10 +62,6 @@
               )
           )
       );
-    } else {
-      return baseRunner.run(query, context);
-    }
->>>>>>> 0b45942c
   }
 
 }